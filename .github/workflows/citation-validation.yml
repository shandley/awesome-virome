name: Citation Data Validation

on:
  # Run after specific workflows complete
  workflow_run:
    workflows:
      - "PubMed Citations Collection"
      - "Data Quality Metrics"
    types:
      - completed
  
  # Run weekly
  schedule:
    # Run every Sunday at 12:00 UTC (after basic repository updates)
    - cron: "0 12 * * 0"
  
  # Allow manual triggering
  workflow_dispatch:
    inputs:
      skip_doi_check:
        description: 'Skip DOI online validation (faster)'
        type: boolean
        default: false

<<<<<<< HEAD
# Permissions needed for creating PRs
=======
# Permissions needed for creating and managing branches
>>>>>>> aa808211
permissions:
  contents: write
  pull-requests: write

jobs:
  validate-citations:
    runs-on: ubuntu-latest
    steps:
      - uses: actions/checkout@v3
        with:
          # Fetch all history for proper branch creation
          fetch-depth: 0
      
      - name: Set up Python
        uses: actions/setup-python@v4
        with:
          python-version: '3.10'
      
      - name: Install dependencies
        run: |
          python -m pip install --upgrade pip
          pip install requests
      
      - name: Run citation validation
        run: |
          if [[ "${{ github.event.inputs.skip_doi_check }}" == "true" ]]; then
            python scripts/validate_citations.py --report --skip-doi-check
          else
            python scripts/validate_citations.py --report
          fi
          
      - name: Upload validation report
        uses: actions/upload-artifact@v4
        with:
          name: citation-validation-report
          path: |
            reports/citation_validation.json
            reports/citation_validation_report.md
      
      - name: Check for critical issues
        id: check_issues
        run: |
          # Check if the file exists and is valid JSON
          if [ ! -f reports/citation_validation.json ]; then
            echo "Citation validation report file not found"
            echo "issues_count=0" >> $GITHUB_OUTPUT
            echo "inconsistent_dois=0" >> $GITHUB_OUTPUT
            echo "CRITICAL_ISSUES=false" >> $GITHUB_OUTPUT
            exit 0
          fi
          
          # Check for valid JSON
          if ! jq empty reports/citation_validation.json 2>/dev/null; then
            echo "Invalid JSON in citation validation report"
            echo "issues_count=0" >> $GITHUB_OUTPUT
            echo "inconsistent_dois=0" >> $GITHUB_OUTPUT
            echo "CRITICAL_ISSUES=false" >> $GITHUB_OUTPUT
            exit 0
          fi
          
          # Process the file when it exists and is valid
          ISSUES_COUNT=$(jq '.all_issues | length // 0' reports/citation_validation.json)
          TOOLS_WITH_DOI=$(jq '.tools_with_doi // 0' reports/citation_validation.json)
          CONSISTENT_DOIS=$(jq '.consistent_dois // 0' reports/citation_validation.json)
          INCONSISTENT_DOIS=$(jq "($TOOLS_WITH_DOI - $CONSISTENT_DOIS)" 2>/dev/null || echo 0)
          
          # Handle potential arithmetic errors
          if [[ ! "$INCONSISTENT_DOIS" =~ ^[0-9]+$ ]]; then
            INCONSISTENT_DOIS=0
          fi
          
          echo "Total issues found: $ISSUES_COUNT"
          echo "Inconsistent DOIs: $INCONSISTENT_DOIS"
          
          # Set outputs for next steps
          echo "issues_count=$ISSUES_COUNT" >> $GITHUB_OUTPUT
          echo "inconsistent_dois=$INCONSISTENT_DOIS" >> $GITHUB_OUTPUT
          
          # Check if there are critical issues that need notification
          if [[ $INCONSISTENT_DOIS -gt 5 ]]; then
            echo "CRITICAL_ISSUES=true" >> $GITHUB_OUTPUT
          else
            echo "CRITICAL_ISSUES=false" >> $GITHUB_OUTPUT
          fi
      
      - name: Create GitHub issue for critical problems
        if: steps.check_issues.outputs.CRITICAL_ISSUES == 'true'
        uses: actions/github-script@v6
        with:
          github-token: ${{ secrets.GITHUB_TOKEN }}
          script: |
            const fs = require('fs');
            const reportContent = fs.readFileSync('reports/citation_validation_report.md', 'utf8');
            
            await github.rest.issues.create({
              owner: context.repo.owner,
              repo: context.repo.repo,
              title: 'Citation Data Validation Critical Issues',
              body: `## Citation Validation Report has identified critical issues\n\n${reportContent.substring(0, 3000)}...\n\nSee the full report in the workflow artifacts.`,
              labels: ['citation-data', 'data-quality']
            });
      
      - name: Update data quality summary
        run: |
          # Create a directory for citation validation metrics
          mkdir -p reports/citations
          
          # Check if the file exists and is valid JSON
          if [ ! -f reports/citation_validation.json ]; then
            echo "Creating empty citation validation metrics file"
            echo '{
              "timestamp": "'$(date -u +"%Y-%m-%dT%H:%M:%SZ")'",
              "total_tools": 0,
              "tools_with_doi": 0,
              "doi_percentage": 0,
              "valid_doi_percentage": 0,
              "consistent_doi_percentage": 0,
              "tools_with_pubmed_data": 0,
              "pubmed_percentage": 0,
              "tools_with_academic_impact": 0,
              "academic_impact_percentage": 0,
              "citation_format_counts": {"bibtex": 0, "apa": 0, "mla": 0},
              "issues_count": 1,
              "error": "No validation data available"
            }' > reports/citations/citation_validation_metrics.json
            exit 0
          fi
          
          # Verify JSON is valid
          if ! jq empty reports/citation_validation.json 2>/dev/null; then
            echo "Invalid JSON in citation validation report, creating error metrics"
            echo '{
              "timestamp": "'$(date -u +"%Y-%m-%dT%H:%M:%SZ")'",
              "total_tools": 0,
              "tools_with_doi": 0,
              "doi_percentage": 0,
              "valid_doi_percentage": 0,
              "consistent_doi_percentage": 0,
              "tools_with_pubmed_data": 0,
              "pubmed_percentage": 0,
              "tools_with_academic_impact": 0,
              "academic_impact_percentage": 0,
              "citation_format_counts": {"bibtex": 0, "apa": 0, "mla": 0},
              "issues_count": 1,
              "error": "Invalid JSON in validation report"
            }' > reports/citations/citation_validation_metrics.json
            exit 0
          fi
          
          # Extract key metrics with safe defaults for missing values
          jq '{
            timestamp: (.timestamp // "'$(date -u +"%Y-%m-%dT%H:%M:%SZ")'"),
            total_tools: (.total_tools // 0),
            tools_with_doi: (.tools_with_doi // 0),
            doi_percentage: (.doi_percentage // 0),
            valid_doi_percentage: (.valid_doi_percentage // 0),
            consistent_doi_percentage: (.consistent_doi_percentage // 0),
            tools_with_pubmed_data: (.tools_with_pubmed_data // 0),
            pubmed_percentage: (.pubmed_percentage // 0),
            tools_with_academic_impact: (.tools_with_academic_impact // 0),
            academic_impact_percentage: (.academic_impact_percentage // 0),
            citation_format_counts: (.citation_format_counts // {"bibtex": 0, "apa": 0, "mla": 0}),
            issues_count: ((.all_issues | length) // 0)
          }' reports/citation_validation.json > reports/citations/citation_validation_metrics.json
      
<<<<<<< HEAD
      - name: Prepare validation results
=======
      - name: Prepare changes
>>>>>>> aa808211
        id: prepare
        run: |
          git config --local user.email "action@github.com"
          git config --local user.name "GitHub Action"
          git add reports/citations/citation_validation_metrics.json
          if git diff --staged --quiet; then
            echo "No changes to commit"
            echo "changes_detected=false" >> $GITHUB_OUTPUT
          else
<<<<<<< HEAD
            echo "changes_detected=true" >> $GITHUB_OUTPUT
=======
            # Create a unique branch name with timestamp
            BRANCH_NAME="citation-validation-$(date +%Y%m%d-%H%M%S)"
            echo "changes_detected=true" >> $GITHUB_OUTPUT
            echo "branch_name=$BRANCH_NAME" >> $GITHUB_OUTPUT
>>>>>>> aa808211
          fi
          
      - name: Create Pull Request
        if: steps.prepare.outputs.changes_detected == 'true'
        id: create-pr
        uses: peter-evans/create-pull-request@v5
        with:
<<<<<<< HEAD
          token: ${{ secrets.GITHUB_TOKEN }}
=======
          # Use PAT_TOKEN if available, otherwise fall back to GITHUB_TOKEN
          # You'll need to add PAT_TOKEN as a repository secret
          token: ${{ secrets.PAT_TOKEN || secrets.GITHUB_TOKEN }}
>>>>>>> aa808211
          commit-message: Update citation validation metrics
          title: Update citation validation metrics
          body: |
            ## Automated PR with citation validation results
            
            This PR updates the citation validation metrics based on the latest validation run.
            
            Changes include:
            - Updated citation validation metrics in `reports/citations/citation_validation_metrics.json`
            
            Generated automatically by GitHub Actions workflow.
<<<<<<< HEAD
          branch: citation-validation-${{ github.run_id }}
=======
          branch: ${{ steps.prepare.outputs.branch_name }}
>>>>>>> aa808211
          base: main
          delete-branch: false
      
      - name: PR Creation Result
        if: steps.prepare.outputs.changes_detected == 'true'
        run: |
          if [[ -n "${{ steps.create-pr.outputs.pull-request-url }}" ]]; then
            echo "::notice::PR created successfully: ${{ steps.create-pr.outputs.pull-request-url }}"
          else
<<<<<<< HEAD
            echo "::warning::PR creation failed. You may need to enable 'Allow GitHub Actions to create and approve pull requests' in repository Settings > Actions > General"
=======
            echo "::warning::PR creation failed. You need to configure one of the following:"
            echo "::warning::1. Add a Personal Access Token (PAT) with 'repo' scope as a repository secret named 'PAT_TOKEN'"
            echo "::warning::2. Enable 'Allow GitHub Actions to create and approve pull requests' in repository Settings > Actions > General"
            
            # Provide manual PR creation URL as fallback
            echo "::notice::For now, you can create a PR manually at: https://github.com/$GITHUB_REPOSITORY/pull/new/${{ steps.prepare.outputs.branch_name }}"
>>>>>>> aa808211
          fi<|MERGE_RESOLUTION|>--- conflicted
+++ resolved
@@ -22,11 +22,7 @@
         type: boolean
         default: false
 
-<<<<<<< HEAD
-# Permissions needed for creating PRs
-=======
-# Permissions needed for creating and managing branches
->>>>>>> aa808211
+# Permissions needed for creating and managing PRs
 permissions:
   contents: write
   pull-requests: write
@@ -192,11 +188,7 @@
             issues_count: ((.all_issues | length) // 0)
           }' reports/citation_validation.json > reports/citations/citation_validation_metrics.json
       
-<<<<<<< HEAD
-      - name: Prepare validation results
-=======
       - name: Prepare changes
->>>>>>> aa808211
         id: prepare
         run: |
           git config --local user.email "action@github.com"
@@ -206,14 +198,10 @@
             echo "No changes to commit"
             echo "changes_detected=false" >> $GITHUB_OUTPUT
           else
-<<<<<<< HEAD
-            echo "changes_detected=true" >> $GITHUB_OUTPUT
-=======
             # Create a unique branch name with timestamp
             BRANCH_NAME="citation-validation-$(date +%Y%m%d-%H%M%S)"
             echo "changes_detected=true" >> $GITHUB_OUTPUT
             echo "branch_name=$BRANCH_NAME" >> $GITHUB_OUTPUT
->>>>>>> aa808211
           fi
           
       - name: Create Pull Request
@@ -221,13 +209,9 @@
         id: create-pr
         uses: peter-evans/create-pull-request@v5
         with:
-<<<<<<< HEAD
-          token: ${{ secrets.GITHUB_TOKEN }}
-=======
           # Use PAT_TOKEN if available, otherwise fall back to GITHUB_TOKEN
           # You'll need to add PAT_TOKEN as a repository secret
           token: ${{ secrets.PAT_TOKEN || secrets.GITHUB_TOKEN }}
->>>>>>> aa808211
           commit-message: Update citation validation metrics
           title: Update citation validation metrics
           body: |
@@ -239,11 +223,7 @@
             - Updated citation validation metrics in `reports/citations/citation_validation_metrics.json`
             
             Generated automatically by GitHub Actions workflow.
-<<<<<<< HEAD
-          branch: citation-validation-${{ github.run_id }}
-=======
           branch: ${{ steps.prepare.outputs.branch_name }}
->>>>>>> aa808211
           base: main
           delete-branch: false
       
@@ -253,14 +233,10 @@
           if [[ -n "${{ steps.create-pr.outputs.pull-request-url }}" ]]; then
             echo "::notice::PR created successfully: ${{ steps.create-pr.outputs.pull-request-url }}"
           else
-<<<<<<< HEAD
-            echo "::warning::PR creation failed. You may need to enable 'Allow GitHub Actions to create and approve pull requests' in repository Settings > Actions > General"
-=======
             echo "::warning::PR creation failed. You need to configure one of the following:"
             echo "::warning::1. Add a Personal Access Token (PAT) with 'repo' scope as a repository secret named 'PAT_TOKEN'"
             echo "::warning::2. Enable 'Allow GitHub Actions to create and approve pull requests' in repository Settings > Actions > General"
             
             # Provide manual PR creation URL as fallback
             echo "::notice::For now, you can create a PR manually at: https://github.com/$GITHUB_REPOSITORY/pull/new/${{ steps.prepare.outputs.branch_name }}"
->>>>>>> aa808211
           fi