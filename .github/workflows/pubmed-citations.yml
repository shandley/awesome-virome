--- conflicted
+++ resolved
@@ -19,11 +19,7 @@
         default: true
         type: boolean
 
-<<<<<<< HEAD
-# Permissions needed for creating PRs
-=======
 # Permissions needed for creating and managing PRs
->>>>>>> aa808211
 permissions:
   contents: write
   pull-requests: write
@@ -99,11 +95,7 @@
             pubmed_report.md
             pubmed_citations.log
       
-<<<<<<< HEAD
       - name: Prepare changes
-=======
-      - name: Commit changes to branch
->>>>>>> aa808211
         id: commit
         run: |
           git config --local user.email "action@github.com"
@@ -113,37 +105,19 @@
             echo "No changes to commit"
             echo "changes_detected=false" >> $GITHUB_OUTPUT
           else
-<<<<<<< HEAD
-=======
             # Create a unique branch name with timestamp
             BRANCH_NAME="pubmed-update-$(date +%Y%m%d-%H%M%S)"
-            git checkout -b $BRANCH_NAME
-            
-            # Commit changes to the new branch
-            git commit -m "Update PubMed citation information"
-            git push --set-upstream origin $BRANCH_NAME
-            
-            # Create PR URL for manual creation
-            PR_CREATE_URL="https://github.com/$GITHUB_REPOSITORY/pull/new/$BRANCH_NAME"
-            
-            # Output instructions
-            echo "::notice::Changes pushed to branch '$BRANCH_NAME'"
-            echo "::notice::Please create a PR manually at: $PR_CREATE_URL"
-            
-            # Set outputs
->>>>>>> aa808211
             echo "changes_detected=true" >> $GITHUB_OUTPUT
             echo "branch_name=$BRANCH_NAME" >> $GITHUB_OUTPUT
-            echo "pr_create_url=$PR_CREATE_URL" >> $GITHUB_OUTPUT
           fi
-<<<<<<< HEAD
-          
+      
       - name: Create Pull Request
         if: steps.commit.outputs.changes_detected == 'true'
         id: create-pr
         uses: peter-evans/create-pull-request@v5
         with:
-          token: ${{ secrets.GITHUB_TOKEN }}
+          # Use PAT_TOKEN if available, otherwise fall back to GITHUB_TOKEN
+          token: ${{ secrets.PAT_TOKEN || secrets.GITHUB_TOKEN }}
           commit-message: Update PubMed citation information
           title: Update PubMed citation information
           body: |
@@ -157,7 +131,7 @@
             - Updated data.json with the latest PubMed information
             
             Generated automatically by GitHub Actions workflow.
-          branch: pubmed-update-${{ github.run_id }}
+          branch: ${{ steps.commit.outputs.branch_name }}
           base: main
           delete-branch: false
       
@@ -169,12 +143,13 @@
             # Store PR URL for use in trigger-academic-impact job
             echo "pr_url=${{ steps.create-pr.outputs.pull-request-url }}" >> $GITHUB_OUTPUT
           else
-            echo "::warning::PR creation failed. You may need to enable 'Allow GitHub Actions to create and approve pull requests' in repository Settings > Actions > General"
+            echo "::warning::PR creation failed. You need to configure one of the following:"
+            echo "::warning::1. Add a Personal Access Token (PAT) with 'repo' scope as a repository secret named 'PAT_TOKEN'"
+            echo "::warning::2. Enable 'Allow GitHub Actions to create and approve pull requests' in repository Settings > Actions > General"
+            
+            # Provide manual PR creation URL as fallback
+            echo "::notice::For now, you can create a PR manually at: https://github.com/$GITHUB_REPOSITORY/pull/new/${{ steps.commit.outputs.branch_name }}"
           fi
-=======
-        env:
-          GITHUB_TOKEN: ${{ secrets.GITHUB_TOKEN }}
->>>>>>> aa808211
   
   trigger-academic-impact:
     needs: collect-pubmed-citations
