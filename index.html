--- conflicted
+++ resolved
@@ -1043,7 +1043,6 @@
                 setupToolModal(tools);
             }
             
-<<<<<<< HEAD
             function populateFilterDropdowns(tools, categories, subcategories) {
                 const categoryFilter = document.getElementById('categoryFilter');
                 const subcategoryFilter = document.getElementById('subcategoryFilter');
@@ -1057,38 +1056,6 @@
                     option.textContent = category;
                     categoryFilter.appendChild(option);
                 });
-=======
-            // Populate Explorer view with tools
-            function populateExplorer() {
-                // Populate filter dropdowns
-                const categorySelect = document.getElementById('categoryFilter');
-                const subcategorySelect = document.getElementById('subcategoryFilter');
-                const languageSelect = document.getElementById('languageFilter');
-                
-                // Clear existing options
-                categorySelect.innerHTML = '<option value="">All Categories</option>';
-                subcategorySelect.innerHTML = '<option value="">All Subcategories</option>';
-                languageSelect.innerHTML = '<option value="">All Languages</option>';
-                
-                // Add categories from data.json categories array (not just from nodes)
-                if (data.categories && data.categories.length) {
-                    data.categories.forEach(category => {
-                        const option = document.createElement('option');
-                        option.value = category;
-                        option.textContent = category;
-                        categorySelect.appendChild(option);
-                    });
-                    console.log(`Added ${data.categories.length} categories to filter`);
-                } else {
-                    // Fallback to categories from categoriesData nodes
-                    categoriesData.forEach(category => {
-                        const option = document.createElement('option');
-                        option.value = category.name;
-                        option.textContent = category.name;
-                        categorySelect.appendChild(option);
-                    });
-                }
->>>>>>> e6dc546b
                 
                 // Populate subcategories
                 const uniqueSubcategories = [...new Set(subcategories.map(subcat => subcat.name))].sort();
@@ -1099,7 +1066,7 @@
                     subcategoryFilter.appendChild(option);
                 });
                 
-<<<<<<< HEAD
+
                 // Populate languages
                 const allLanguages = tools.flatMap(tool => Object.keys(tool.languages || {}));
                 const uniqueLanguages = [...new Set(allLanguages)].sort();
@@ -1109,29 +1076,7 @@
                     option.textContent = language;
                     languageFilter.appendChild(option);
                 });
-=======
-                // Add languages to filter from data.json languages array
-                if (data.languages && data.languages.length) {
-                    data.languages.forEach(language => {
-                        const option = document.createElement('option');
-                        option.value = language;
-                        option.textContent = language;
-                        languageSelect.appendChild(option);
-                    });
-                    console.log(`Added ${data.languages.length} languages to filter`);
-                } else {
-                    // Fallback to languages from toolsData
-                    languagesData.forEach(language => {
-                        const option = document.createElement('option');
-                        option.value = language;
-                        option.textContent = language;
-                        languageSelect.appendChild(option);
-                    });
-                }
-                
-                // Display tools
-                displayTools(toolsData);
->>>>>>> e6dc546b
+
             }
             
             function renderTools(tools) {
